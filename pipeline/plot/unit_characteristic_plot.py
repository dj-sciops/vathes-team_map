import numpy as np
import scipy as sp
import datajoint as dj

import matplotlib as mpl
import matplotlib.pyplot as plt
import seaborn as sns
import itertools
import pandas as pd

from scipy import signal

from pipeline import experiment, tracking, ephys, psth

m_scale = 1200

def plot_clustering_quality(probe_insert_key):
    amp, snr, spk_times = (ephys.Unit * ephys.ProbeInsertion.InsertionLocation & probe_insert_key).fetch(
        'unit_amp', 'unit_snr', 'spike_times')
    isi_violation, spk_rate = zip(*((_compute_isi_violation(spk), _compute_spike_rate(spk)) for spk in spk_times))

    metrics = {'amp': amp,
               'snr': snr,
               'isi': np.array(isi_violation),
               'rate': np.array(spk_rate)}
    label_mapper = {'amp': 'Amplitude',
                    'snr': 'Signal to noise ratio (SNR)',
                    'isi': 'ISI violation (%)',
                    'rate': 'Firing rate (spike/s)'}

    fig, axs = plt.subplots(2, 3, figsize=(12, 8))
    fig.subplots_adjust(wspace=0.4)

    for (m1, m2), ax in zip(itertools.combinations(list(metrics.keys()), 2), axs.flatten()):
        ax.plot(metrics[m1], metrics[m2], '.k')
        ax.set_xlabel(label_mapper[m1])
        ax.set_ylabel(label_mapper[m2])

        # cosmetic
        ax.spines['right'].set_visible(False)
        ax.spines['top'].set_visible(False)


def plot_unit_characteristic(probe_insert_key, axs=None):
    amp, snr, spk_times, x, y, insertion_depth = (ephys.Unit * ephys.ProbeInsertion.InsertionLocation
                                                  & probe_insert_key & 'unit_quality = "good"').fetch(
        'unit_amp', 'unit_snr', 'spike_times', 'unit_posx', 'unit_posy', 'dv_location')

    spk_rate = np.array(list(_compute_spike_rate(spk) for spk in spk_times))
    insertion_depth = np.where(np.isnan(insertion_depth), 0, insertion_depth)

    metrics = pd.DataFrame(list(zip(*(amp/amp.max(), snr/snr.max(), spk_rate/spk_rate.max(), x, y + insertion_depth))))
    metrics.columns = ['amp', 'snr', 'rate', 'x', 'y']

    if axs is None:
        fig, axs = plt.subplots(1, 3, figsize=(10, 8))
        fig.subplots_adjust(wspace=0.6)

    assert axs.size == 3

    cosmetic = {'legend': None,
                'linewidth': 1.75,
                'alpha': 0.9,
                'facecolor': 'none', 'edgecolor': 'k'}

    sns.scatterplot(data=metrics, x='x', y='y', s=metrics.amp*m_scale, ax=axs[0], **cosmetic)
    sns.scatterplot(data=metrics, x='x', y='y', s=metrics.snr*m_scale, ax=axs[1], **cosmetic)
    sns.scatterplot(data=metrics, x='x', y='y', s=metrics.rate*m_scale, ax=axs[2], **cosmetic)

    # cosmetic
    for title, ax in zip(('Amplitude', 'SNR', 'Firing rate'), axs.flatten()):
        ax.spines['right'].set_visible(False)
        ax.spines['top'].set_visible(False)
        ax.set_title(title)
        ax.set_xlim((-10, 60))


def plot_unit_selectivity(probe_insert_key, axs=None):
    attr_names = ['unit', 'period', 'period_selectivity', 'contra_firing_rate',
                       'ipsi_firing_rate', 'unit_posx', 'unit_posy', 'dv_location']
    selective_units = (psth.PeriodSelectivity * ephys.Unit * ephys.ProbeInsertion.InsertionLocation
                       * experiment.Period & probe_insert_key & 'period_selectivity != "non-selective"').fetch(*attr_names)
    selective_units = pd.DataFrame(selective_units).T
    selective_units.columns = attr_names
    selective_units.period_selectivity.astype('category')

    # --- account for insertion depth (manipulator depth)
    selective_units.unit_posy = (selective_units.unit_posy
                                 + np.where(np.isnan(selective_units.dv_location.values.astype(float)),
                                            0, selective_units.dv_location.values.astype(float)))

    # --- get ipsi vs. contra firing rate difference
    f_rate_diff = np.abs(selective_units.ipsi_firing_rate - selective_units.contra_firing_rate)
    selective_units['f_rate_diff'] = f_rate_diff / f_rate_diff.max()

    # --- prepare for plotting
    cosmetic = {'legend': None,
                'linewidth': 0.0001}
    ymax = selective_units.unit_posy.max() + 100

    # a bit of hack to get 'open circle'
    pts = np.linspace(0, np.pi * 2, 24)
    circ = np.c_[np.sin(pts) / 2, -np.cos(pts) / 2]
    vert = np.r_[circ, circ[::-1] * .7]

    open_circle = mpl.path.Path(vert)

    # --- plot
    if axs is None:
        fig, axs = plt.subplots(1, 3, figsize=(10, 8))
        fig.subplots_adjust(wspace=0.6)

    assert axs.size == 3

    for (title, df), ax in zip(((p, selective_units[selective_units.period == p])
                                for p in ('sample', 'delay', 'response')), axs):
        sns.scatterplot(data=df, x='unit_posx', y='unit_posy',
                        s=df.f_rate_diff.values.astype(float)*m_scale,
                        hue='period_selectivity', marker=open_circle,
                        palette={'contra-selective': 'b', 'ipsi-selective': 'r'},
                        ax=ax, **cosmetic)
        contra_p = (df.period_selectivity == 'contra-selective').sum() / len(df) * 100
        # cosmetic
        ax.spines['right'].set_visible(False)
        ax.spines['top'].set_visible(False)
        ax.set_title(f'{title}\n% contra: {contra_p:.2f}\n% ipsi: {100-contra_p:.2f}')
        ax.set_xlim((-10, 60))
        ax.set_ylim((0, ymax))


def plot_unit_bilateral_photostim_effect(probe_insert_key, axs=None):
<<<<<<< HEAD
    trial_restrictor = [{'task': 'audio delay', 'task_protocol': 1, 'early_lick': 'no early'}, 'outcome != "ignore"']
    both_alm_stim_res = experiment.Photostim * experiment.BrainLocation & 'brain_location_name = "both_alm"'
=======
>>>>>>> 3bb072ff

    no_stim_cond = (psth.TrialCondition
                    & {'trial_condition_desc':
                       'all_noearlylick_both_alm_nostim'}).fetch1('KEY')

    bi_stim_cond = (psth.TrialCondition
                    & {'trial_condition_desc':
                       'all_noearlylick_both_alm_stim'}).fetch1('KEY')

    units = ephys.Unit & probe_insert_key & 'unit_quality = "good"'

    metrics = pd.DataFrame(columns=['unit', 'x', 'y', 'frate_change'])

    # XXX: could be done with 1x fetch+join
    for u_idx, unit in enumerate(units.fetch('KEY')):

        x, y = (ephys.Unit & unit).fetch1('unit_posx', 'unit_posy')

        nostim_psth, nostim_edge = (
            psth.UnitPsth & {**unit, **no_stim_cond}).fetch1('unit_psth')

        bistim_psth, bistim_edge = (
            psth.UnitPsth & {**unit, **bi_stim_cond}).fetch1('unit_psth')

        frate_change = (np.abs(bistim_psth.mean() - nostim_psth.mean())
                        / nostim_psth.mean())

        metrics.loc[u_idx] = (int(unit['unit']), x, y, frate_change)

    metrics.frate_change = metrics.frate_change / metrics.frate_change.max()

    if axs is None:
        fig, axs = plt.subplots(1, 1, figsize=(4, 8))

    cosmetic = {'legend': None,
                'linewidth': 1.75,
                'alpha': 0.9,
                'facecolor': 'none', 'edgecolor': 'k'}

    sns.scatterplot(data=metrics, x='x', y='y', s=metrics.frate_change*m_scale,
                    ax=axs, **cosmetic)

    axs.spines['right'].set_visible(False)
    axs.spines['top'].set_visible(False)
    axs.set_title('% change')
    axs.set_xlim((-10, 60))


def plot_stacked_contra_ipsi_psth(probe_insert_key, axs=None):

    if axs is None:
        fig, axs = plt.subplots(1, 2, figsize=(20, 20))
    assert axs.size == 2

    period_starts = (experiment.Period
                     & 'period in ("sample", "delay", "response")').fetch(
                         'period_start')

    good_unit = ephys.Unit & {'unit_quality': 'good'}

    conds_i = (psth.TrialCondition
               & {'trial_condition_desc':
                  'good_noearlylick_left_hit'}).fetch('KEY')

    conds_c = (psth.TrialCondition
               & {'trial_condition_desc':
                  'good_noearlylick_right_hit'}).fetch('KEY')

    sel_i = (ephys.Unit * psth.UnitSelectivity
             & 'unit_selectivity = "ipsi-selective"' & probe_insert_key)

    sel_c = (ephys.Unit * psth.UnitSelectivity
             & 'unit_selectivity = "contra-selective"' & probe_insert_key)

    # psth_?s_?t: psth over selectivty type by specific trials
    psth_is_it = (((psth.UnitPsth & conds_i)  # ipsi selective ipsi trials
                   * ephys.Unit.proj('unit_posx', 'unit_posy'))
                  & good_unit.proj() & sel_i.proj()).fetch(
                      order_by='unit_posy desc')

    psth_is_ct = (((psth.UnitPsth & conds_c)  # ipsi selective contra trials
                   * ephys.Unit.proj('unit_posx', 'unit_posy'))
                  & good_unit.proj() & sel_i.proj()).fetch(
                      order_by='unit_posy desc')

    psth_cs_ct = (((psth.UnitPsth & conds_c)  # contra selective contra trials
                   * ephys.Unit.proj('unit_posx', 'unit_posy'))
                  & good_unit.proj() & sel_c.proj()).fetch(
                      order_by='unit_posy desc')

    psth_cs_it = (((psth.UnitPsth & conds_i)  # contra selective ipsi trials
                   * ephys.Unit.proj('unit_posx', 'unit_posy'))
                  & good_unit.proj() & sel_c.proj()).fetch(
                      order_by='unit_posy desc')

    _plot_stacked_psth_diff(psth_cs_ct, psth_cs_it, ax=axs[0],
                            vlines=period_starts)

    axs[0].set_title('Contra-selective Units')
    axs[0].set_ylabel('Unit (by depth)')
    axs[0].set_xlabel('Time to go (s)')

    _plot_stacked_psth_diff(psth_is_it, psth_is_ct, ax=axs[1],
                            vlines=period_starts, flip=True)

    axs[1].set_title('Ipsi-selective Units')
    axs[1].set_ylabel('Unit (by depth)')
    axs[1].set_xlabel('Time to go (s)')


def plot_avg_contra_ipsi_psth(probe_insert_key, axs=None):

    if axs is None:
        fig, axs = plt.subplots(1, 2, figsize=(16, 6))
    assert axs.size == 2

    period_starts = (experiment.Period
                     & 'period in ("sample", "delay", "response")').fetch(
                         'period_start')

    good_unit = ephys.Unit & {'unit_quality': 'good'}
    conds_i = (psth.TrialCondition
               & {'trial_condition_desc':
                  'good_noearlylick_left_hit'}).fetch('KEY')

    conds_c = (psth.TrialCondition
               & {'trial_condition_desc':
                  'good_noearlylick_right_hit'}).fetch('KEY')

    sel_i = (ephys.Unit * psth.UnitSelectivity
             & 'unit_selectivity = "ipsi-selective"' & probe_insert_key)

    sel_c = (ephys.Unit * psth.UnitSelectivity
             & 'unit_selectivity = "contra-selective"' & probe_insert_key)

    psth_is_it = (((psth.UnitPsth & conds_i)
                   * ephys.Unit.proj('unit_posx', 'unit_posy'))
                  & good_unit.proj() & sel_i.proj()).fetch(
                      'unit_psth', order_by='unit_posy desc')

    psth_is_ct = (((psth.UnitPsth & conds_c)
                   * ephys.Unit.proj('unit_posx', 'unit_posy'))
                  & good_unit.proj() & sel_i.proj()).fetch(
                      'unit_psth', order_by='unit_posy desc')

    psth_cs_ct = (((psth.UnitPsth & conds_c)
                   * ephys.Unit.proj('unit_posx', 'unit_posy'))
                  & good_unit.proj() & sel_c.proj()).fetch(
                      'unit_psth', order_by='unit_posy desc')

    psth_cs_it = (((psth.UnitPsth & conds_i)
                   * ephys.Unit.proj('unit_posx', 'unit_posy'))
                  & good_unit.proj() & sel_c.proj()).fetch(
                      'unit_psth', order_by='unit_posy desc')

    _plot_avg_psth(psth_cs_ct, psth_cs_it, period_starts, axs[0],
                   'Contra-selective')
    _plot_avg_psth(psth_is_it, psth_is_ct, period_starts, axs[1],
                   'Ipsi-selective')

    ymax = max([ax.get_ylim()[1] for ax in axs])
    for ax in axs:
        ax.set_ylim((0, ymax))


def plot_psth_bilateral_photostim_effect(probe_insert_key, axs=None):
    if axs is None:
        fig, axs = plt.subplots(1, 2, figsize=(16, 6))
    assert axs.size == 2

    stim_dur = 0.5  # TODO: hard-coded here, this info is not ingested anywhere

    insert = (ephys.ProbeInsertion.InsertionLocation
              * experiment.BrainLocation & probe_insert_key).fetch1()

    period_starts = (experiment.Period
                     & 'period in ("sample", "delay", "response")').fetch(
                         'period_start')

    psth_s_l = (psth.UnitPsth * psth.TrialCondition
                & {'trial_condition_desc':
                   'all_noearlylick_both_alm_stim_left'}).fetch('unit_psth')

    psth_n_l = (psth.UnitPsth * psth.TrialCondition
                & {'trial_condition_desc':
                   'all_noearlylick_both_alm_nostim_left'}).fetch('unit_psth')

    psth_s_r = (psth.UnitPsth * psth.TrialCondition
                & {'trial_condition_desc':
                   'all_noearlylick_both_alm_stim_right'}).fetch('unit_psth')

    psth_n_r = (psth.UnitPsth * psth.TrialCondition
                & {'trial_condition_desc':
                   'all_noearlylick_both_alm_nostim_right'}).fetch('unit_psth')

    if insert['hemisphere'] == 'left':
        psth_s_i = psth_s_l
        psth_n_i = psth_n_l
        psth_s_c = psth_s_r
        psth_n_c = psth_n_r
    else:
        psth_s_i = psth_s_r
        psth_n_i = psth_n_r
        psth_s_c = psth_s_l
        psth_n_c = psth_n_l

    _plot_avg_psth(psth_n_i, psth_n_c, period_starts, axs[0],
                   'Control')
    _plot_avg_psth(psth_s_i, psth_s_c, period_starts, axs[1],
                   'Bilateral ALM photostim')

    # cosmetic
    ymax = max([ax.get_ylim()[1] for ax in axs])
    for ax in axs:
        ax.set_ylim((0, ymax))

    # add shaded bar for photostim
    delay = (experiment.Period  # TODO: use from period_starts
             & 'period = "delay"').fetch1('period_start')
    axs[1].axvspan(delay, delay + stim_dur, alpha=0.3, color='royalblue')


<<<<<<< HEAD
def plot_coding_direction(units, time_period=None, axs=None):
    _, proj_contra_trial, proj_ipsi_trial, time_stamps = psth.compute_CD_projected_psth(
        units.fetch('KEY'), time_period=time_period)

    period_starts = (experiment.Period & 'period in ("sample", "delay", "response")').fetch('period_start')

    if axs is None:
        fig, axs = plt.subplots(1, 1, figsize=(8, 6))

    # plot
    _plot_with_sem(proj_contra_trial, time_stamps, ax=axs, c='b')
    _plot_with_sem(proj_ipsi_trial, time_stamps, ax=axs, c='r')

    for x in period_starts:
        axs.axvline(x=x, linestyle = '--', color = 'k')
    # cosmetic
    axs.spines['right'].set_visible(False)
    axs.spines['top'].set_visible(False)
    axs.set_ylabel('CD projection (a.u.)')
    axs.set_xlabel('Time (s)')


def plot_paired_coding_direction(unit_g1, unit_g2, labels=None, time_period=None):
    """
    Plot trial-to-trial CD-endpoint correlation between CD-projected trial-psth from two unit-groups (e.g. two brain regions)
    Note: coding direction is calculated on selective units, contra vs. ipsi, within the specified time_period
    """
    _, proj_contra_trial_g1, proj_ipsi_trial_g1, time_stamps = psth.compute_CD_projected_psth(
        unit_g1.fetch('KEY'), time_period=time_period)
    _, proj_contra_trial_g2, proj_ipsi_trial_g2, time_stamps = psth.compute_CD_projected_psth(
        unit_g2.fetch('KEY'), time_period=time_period)

    period_starts = (experiment.Period & 'period in ("sample", "delay", "response")').fetch('period_start')

    if labels:
        assert len(labels) == 2
    else:
        labels = ('unit group 1', 'unit group 2')

    # plot projected trial-psth
    fig, axs = plt.subplots(1, 2, figsize=(16, 6))

    _plot_with_sem(proj_contra_trial_g1, time_stamps, ax=axs[0], c='b')
    _plot_with_sem(proj_ipsi_trial_g1, time_stamps, ax=axs[0], c='r')
    _plot_with_sem(proj_contra_trial_g2, time_stamps, ax=axs[1], c='b')
    _plot_with_sem(proj_ipsi_trial_g2, time_stamps, ax=axs[1], c='r')

    # cosmetic
    for ax, label in zip(axs, labels):
        for x in period_starts:
            ax.axvline(x=x, linestyle = '--', color = 'k')
        ax.spines['right'].set_visible(False)
        ax.spines['top'].set_visible(False)
        ax.set_ylabel('CD projection (a.u.)')
        ax.set_xlabel('Time (s)')
        ax.set_title(label)

    # plot trial CD-endpoint correlation
    p_start, p_end = time_period
    contra_cdend_1 = proj_contra_trial_g1[:, np.logical_and(time_stamps >= p_start, time_stamps < p_end)].mean(axis=1)
    contra_cdend_2 = proj_contra_trial_g2[:, np.logical_and(time_stamps >= p_start, time_stamps < p_end)].mean(axis=1)
    ipsi_cdend_1 = proj_ipsi_trial_g1[:, np.logical_and(time_stamps >= p_start, time_stamps < p_end)].mean(axis=1)
    ipsi_cdend_2 = proj_ipsi_trial_g2[:, np.logical_and(time_stamps >= p_start, time_stamps < p_end)].mean(axis=1)

    c_df = pd.DataFrame([contra_cdend_1, contra_cdend_2]).T
    c_df.columns = labels
    c_df['trial-type'] = 'contra'
    i_df = pd.DataFrame([ipsi_cdend_1, ipsi_cdend_2]).T
    i_df.columns = labels
    i_df['trial-type'] = 'ipsi'
    df = c_df.append(i_df)

    jplot = jointplot_w_hue(data=df, x=labels[0], y=labels[1], hue='trial-type', colormap=['b', 'r'],
                            figsize=(8, 6), fig=None, scatter_kws=None)
    jplot['fig'].show()


# ---------- PLOTTING HELPER FUNCTIONS --------------

def _plot_ave_psth(units, contra_trials, ipsi_trials, vlines=[], ax=None, title=''):
    contra_psth, contra_edges = zip(*[psth.compute_unit_psth(unit, contra_trials) for unit in units.fetch('KEY')])
    ave_contra_psth = np.vstack(contra_psth).mean(axis = 0)
    contra_edges = contra_edges[0][:-1]
=======
def _plot_avg_psth(ipsi_psth, contra_psth, vlines={}, ax=None, title=''):

    avg_contra_psth = np.vstack(
        np.array([i[0] for i in contra_psth])).mean(axis=0)
    contra_edges = contra_psth[0][1][:-1]
>>>>>>> 3bb072ff

    avg_ipsi_psth = np.vstack(
        np.array([i[0] for i in ipsi_psth])).mean(axis=0)
    ipsi_edges = ipsi_psth[0][1][:-1]

    ax.plot(contra_edges, avg_contra_psth, 'b')
    ax.plot(ipsi_edges, avg_ipsi_psth, 'r')

    for x in vlines:
        ax.axvline(x=x, linestyle='--', color='k')

    # cosmetic
    ax.set_title(title)
    ax.set_ylabel('Firing Rate (spike/s)')
    ax.set_xlabel('Time (s)')
    ax.spines['right'].set_visible(False)
    ax.spines['top'].set_visible(False)


def _plot_stacked_psth_diff(psth_a, psth_b, vlines=[], ax=None, flip=False):
    """
    Heatmap of (psth_a - psth_b)
    psth_a, psth_b are the unit_psth(s) resulted from psth.UnitPSTH.fetch()
    """
    plt_xmin, plt_xmax = -3, 3

    assert len(psth_a) == len(psth_b)
    nunits = len(psth_a)
    aspect = 4.5 / nunits  # 4:3 aspect ratio
    extent = [plt_xmin, plt_xmax, 0, nunits]

    a_data = np.array([r[0] for r in psth_a['unit_psth']])
    b_data = np.array([r[0] for r in psth_b['unit_psth']])

    # scale per-unit psth's
    a_data = np.array([_movmean(i/np.abs(i).max()) for i in a_data])
    b_data = np.array([_movmean(i/np.abs(i).max()) for i in b_data])

    if flip:
        result = (a_data - b_data) * -1
    else:
        result = a_data - b_data

    if ax is None:
        fig, ax = plt.subplots(1, 1)

    # ax.set_axis_off()
    ax.set_xlim([plt_xmin, plt_xmax])
    for x in vlines:
        ax.axvline(x=x, linestyle='--', color='k')

    im = ax.imshow(result, cmap=plt.cm.bwr, aspect=aspect, extent=extent)
    im.set_clim((-1, 1))


def _plot_with_sem(data, t_vec, ax, c='k'):
    v_mean = np.nanmean(data, axis=0)
    v_sem = np.nanstd(data, axis=0) #/ np.sqrt(data.shape[0])
    ax.plot(t_vec, v_mean, c)
    ax.fill_between(t_vec, v_mean - v_sem, v_mean + v_sem, alpha=0.25, facecolor=c)
    ax.spines['right'].set_visible(False)
    ax.spines['top'].set_visible(False)


def _compute_isi_violation(spike_times, isi_thresh=2):
    isi = np.diff(spike_times)
    return sum((isi < isi_thresh).astype(int)) / len(isi)


def _compute_spike_rate(spike_times):
    return len(spike_times) / (spike_times[-1] - spike_times[0])


def _movmean(data, nsamp=5):
    ret = np.cumsum(data, dtype=float)
    ret[nsamp:] = ret[nsamp:] - ret[:-nsamp]
    return ret[nsamp - 1:] / nsamp


def jointplot_w_hue(data, x, y, hue=None, colormap=None,
                    figsize=None, fig=None, scatter_kws=None):
    """
    __author__ = "lewis.r.liu@gmail.com"
    __copyright__ = "Copyright 2018, github.com/ruxi"
    __license__ = "MIT"
    __version__ = 0.0
    .1

    # update: Mar 5 , 2018
    # created: Feb 19, 2018
    # desc: seaborn jointplot with 'hue'
    # prepared for issue: https://github.com/mwaskom/seaborn/issues/365

    jointplots with hue groupings.
    minimum working example
    -----------------------
    iris = sns.load_dataset("iris")
    jointplot_w_hue(data=iris, x = 'sepal_length', y = 'sepal_width', hue = 'species')['fig']
    changelog
    ---------
    2018 Mar 5: added legends and colormap
    2018 Feb 19: gist made
    """

    import matplotlib.gridspec as gridspec
    import matplotlib.patches as mpatches
    # defaults
    if colormap is None:
        colormap = sns.color_palette()  # ['blue','orange']
    if figsize is None:
        figsize = (5, 5)
    if fig is None:
        fig = plt.figure(figsize = figsize)
    if scatter_kws is None:
        scatter_kws = dict(alpha = 0.4, lw = 1)

    # derived variables
    if hue is None:
        return "use normal sns.jointplot"
    hue_groups = data[hue].unique()

    subdata = dict()
    colors = dict()

    active_colormap = colormap[0: len(hue_groups)]
    legend_mapping = []
    for hue_grp, color in zip(hue_groups, active_colormap):
        legend_entry = mpatches.Patch(color = color, label = hue_grp)
        legend_mapping.append(legend_entry)

        subdata[hue_grp] = data[data[hue] == hue_grp]
        colors[hue_grp] = color

    # canvas setup
    grid = gridspec.GridSpec(2, 2,
                             width_ratios = [4, 1],
                             height_ratios = [1, 4],
                             hspace = 0, wspace = 0
                             )
    ax_main = plt.subplot(grid[1, 0])
    ax_xhist = plt.subplot(grid[0, 0], sharex = ax_main)
    ax_yhist = plt.subplot(grid[1, 1])  # , sharey=ax_main)

    ## plotting

    # histplot x-axis
    for hue_grp in hue_groups:
        sns.distplot(subdata[hue_grp][x], color = colors[hue_grp]
                     , ax = ax_xhist)

    # histplot y-axis
    for hue_grp in hue_groups:
        sns.distplot(subdata[hue_grp][y], color = colors[hue_grp]
                     , ax = ax_yhist, vertical = True)

        # main scatterplot
    # note: must be after the histplots else ax_yhist messes up
    for hue_grp in hue_groups:
        sns.regplot(data = subdata[hue_grp], fit_reg = True,
                    x = x, y = y, ax = ax_main, color = colors[hue_grp]
                    , line_kws={'alpha': 0.5}, scatter_kws = scatter_kws
                    )

        # despine
    for myax in [ax_yhist, ax_xhist]:
        sns.despine(ax = myax, bottom = False, top = True, left = False, right = True
                    , trim = False)
        plt.setp(myax.get_xticklabels(), visible = False)
        plt.setp(myax.get_yticklabels(), visible = False)

    # topright
    ax_legend = plt.subplot(grid[0, 1])  # , sharey=ax_main)
    plt.setp(ax_legend.get_xticklabels(), visible = False)
    plt.setp(ax_legend.get_yticklabels(), visible = False)

    ax_legend.legend(handles = legend_mapping)
    return dict(fig = fig, gridspec = grid)
<|MERGE_RESOLUTION|>--- conflicted
+++ resolved
@@ -129,11 +129,6 @@
 
 
 def plot_unit_bilateral_photostim_effect(probe_insert_key, axs=None):
-<<<<<<< HEAD
-    trial_restrictor = [{'task': 'audio delay', 'task_protocol': 1, 'early_lick': 'no early'}, 'outcome != "ignore"']
-    both_alm_stim_res = experiment.Photostim * experiment.BrainLocation & 'brain_location_name = "both_alm"'
-=======
->>>>>>> 3bb072ff
 
     no_stim_cond = (psth.TrialCondition
                     & {'trial_condition_desc':
@@ -356,7 +351,6 @@
     axs[1].axvspan(delay, delay + stim_dur, alpha=0.3, color='royalblue')
 
 
-<<<<<<< HEAD
 def plot_coding_direction(units, time_period=None, axs=None):
     _, proj_contra_trial, proj_ipsi_trial, time_stamps = psth.compute_CD_projected_psth(
         units.fetch('KEY'), time_period=time_period)
@@ -436,17 +430,12 @@
 
 # ---------- PLOTTING HELPER FUNCTIONS --------------
 
-def _plot_ave_psth(units, contra_trials, ipsi_trials, vlines=[], ax=None, title=''):
-    contra_psth, contra_edges = zip(*[psth.compute_unit_psth(unit, contra_trials) for unit in units.fetch('KEY')])
-    ave_contra_psth = np.vstack(contra_psth).mean(axis = 0)
-    contra_edges = contra_edges[0][:-1]
-=======
+
 def _plot_avg_psth(ipsi_psth, contra_psth, vlines={}, ax=None, title=''):
 
     avg_contra_psth = np.vstack(
         np.array([i[0] for i in contra_psth])).mean(axis=0)
     contra_edges = contra_psth[0][1][:-1]
->>>>>>> 3bb072ff
 
     avg_ipsi_psth = np.vstack(
         np.array([i[0] for i in ipsi_psth])).mean(axis=0)
