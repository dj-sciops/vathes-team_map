# map-ephys interative shell module

import os
import sys
import logging
from code import interact
from datetime import datetime
from textwrap import dedent
import time
import numpy as np
import pandas as pd
import re
import datajoint as dj
from pymysql.err import OperationalError


from pipeline import (lab, experiment, tracking, ephys, psth, ccf, histology, export, publication, globus, get_schema_name)

pipeline_modules = [lab, ccf, experiment, ephys, histology, tracking, psth]

log = logging.getLogger(__name__)


def usage_exit():
    print(dedent(
        '''
        usage: {} cmd args

        where 'cmd' is one of:

        {}
        ''').lstrip().rstrip().format(
            os.path.basename(sys.argv[0]),
            str().join("  - {}: {}\n".format(k,v[1])
                       for k,v in actions.items())))

    # print("usage: {p} [{c}] <args>"
    #       .format(p=os.path.basename(sys.argv[0]),
    #               c='|'.join(list(actions.keys()))))
    sys.exit(0)


def logsetup(*args):
    level_map = {
        'CRITICAL': logging.CRITICAL,
        'ERROR': logging.ERROR,
        'WARNING': logging.WARNING,
        'INFO': logging.INFO,
        'DEBUG': logging.DEBUG,
        'NOTSET': logging.NOTSET,
    }
    level = level_map[args[0]] if args else logging.INFO

    logfile = dj.config.get('custom', {'logfile': None}).get('logfile', None)

    if logfile:
        handlers = [logging.StreamHandler(), logging.FileHandler(logfile)]
    else:
        handlers = [logging.StreamHandler()]

    datefmt='%Y-%m-%d %H:%M:%S'
    msgfmt='%(asctime)s:%(levelname)s:%(module)s:%(funcName)s:%(message)s'

    logging.basicConfig(format=msgfmt, datefmt=datefmt, level=logging.ERROR,
                        handlers=handlers)

    log.setLevel(level)

    logging.getLogger('pipeline').setLevel(level)
    logging.getLogger('pipeline.psth').setLevel(level)
    logging.getLogger('pipeline.ccf').setLevel(level)
    logging.getLogger('pipeline.report').setLevel(level)
    logging.getLogger('pipeline.publication').setLevel(level)
    logging.getLogger('pipeline.ingest.behavior').setLevel(level)
    logging.getLogger('pipeline.ingest.ephys').setLevel(level)
    logging.getLogger('pipeline.ingest.tracking').setLevel(level)
    logging.getLogger('pipeline.ingest.histology').setLevel(level)


def ingest_behavior(*args):
    from pipeline.ingest import behavior as behavior_ingest
    behavior_ingest.BehaviorIngest().populate(display_progress=True)


def ingest_foraging_behavior(*args):
    from pipeline.ingest import behavior as behavior_ingest
    behavior_ingest.BehaviorBpodIngest().populate(display_progress=True)


def ingest_ephys(*args):
    from pipeline.ingest import ephys as ephys_ingest
    ephys_ingest.EphysIngest().populate(display_progress=True)


def ingest_tracking(*args):
    from pipeline.ingest import tracking as tracking_ingest
    tracking_ingest.TrackingIngest().populate(display_progress=True)


def ingest_histology(*args):
    from pipeline.ingest import histology as histology_ingest
    histology_ingest.HistologyIngest().populate(display_progress=True)


def ingest_all(*args):

    log.info('running auto ingest')

    ingest_behavior(args)
    ingest_ephys(args)
    ingest_tracking(args)
    ingest_histology(args)

    def_sheet = {'recording_notes_spreadsheet': None,
                 'recording_notes_sheet_name': None}

    sfile = dj.config.get('custom', def_sheet).get('recording_notes_spreadsheet')
    sname = dj.config.get('custom', def_sheet).get('recording_notes_sheet_name')

    if sheet:
        load_insertion_location(sfile, sheet_name=sname)


def load_animal(excel_fp, sheet_name='Sheet1'):
    df = pd.read_excel(excel_fp, sheet_name)
    df.columns = [cname.lower().replace(' ', '_') for cname in df.columns]

    subjects, water_restrictions, subject_ids = [], [], []
    for i, row in df.iterrows():
        if row.subject_id not in subject_ids and {'subject_id': row.subject_id} not in lab.Subject.proj():
            subject = {'subject_id': row.subject_id, 'username': row.username,
                       'cage_number': row.cage_number, 'date_of_birth': row.date_of_birth.date(),
                       'sex': row.sex, 'animal_source': row.animal_source}
            wr = {'subject_id': row.subject_id, 'water_restriction_number': row.water_restriction_number,
                  'cage_number': row.cage_number, 'wr_start_date': row.wr_start_date.date(),
                  'wr_start_weight': row.wr_start_weight}
            subject_ids.append(row.subject_id)
            subjects.append(subject)
            water_restrictions.append(wr)

    lab.Subject.insert(subjects)
    lab.WaterRestriction.insert(water_restrictions)

    log.info('Inserted {} subjects'.format(len(subjects)))
    log.info('Water restriction number: {}'.format([s['water_restriction_number'] for s in water_restrictions]))


def load_insertion_location(excel_fp, sheet_name='Sheet1'):
    from pipeline.ingest import behavior as behav_ingest
    log.info('loading probe insertions from spreadsheet {}'.format(excel_fp))

    df = pd.read_excel(excel_fp, sheet_name)
    df.columns = [cname.lower().replace(' ', '_') for cname in df.columns]

    insertion_locations = []
    recordable_brain_regions = []
    for i, row in df.iterrows():
        try:
            int(row.behaviour_time)
            valid_btime = True
        except ValueError:
            log.debug('Invalid behaviour time: {} - try single-sess per day'.format(row.behaviour_time))
            valid_btime = False

        if valid_btime:
            sess_key = experiment.Session & (behav_ingest.BehaviorIngest.BehaviorFile
                                             & {'subject_id': row.subject_id, 'session_date': row.session_date.date()}
                                             & 'behavior_file LIKE "%{}%{}_{:06}%"'.format(
                        row.water_restriction_number, row.session_date.date().strftime('%Y%m%d'), int(row.behaviour_time)))
        else:
            sess_key = False

        if not sess_key:
            sess_key = experiment.Session & {'subject_id': row.subject_id, 'session_date': row.session_date.date()}
            if len(sess_key) == 1:
                # case of single-session per day - ensuring session's datetime matches the filename
                # session_datetime and datetime from filename should not be more than 3 hours apart
                bf = (behav_ingest.BehaviorIngest.BehaviorFile & sess_key).fetch('behavior_file')[0]
                bf_datetime = re.search('(\d{8}_\d{6}).mat', bf).groups()[0]
                bf_datetime = datetime.strptime(bf_datetime, '%Y%m%d_%H%M%S')
                s_datetime = sess_key.proj(s_dt='cast(concat(session_date, " ", session_time) as datetime)').fetch1('s_dt')
                if abs((s_datetime - bf_datetime).total_seconds()) > 10800:  # no more than 3 hours
                    log.debug('Unmatched sess_dt ({}) and behavior_dt ({}). Skipping...'.format(s_datetime, bf_datetime))
                    continue
            else:
                continue

        pinsert_key = dict(sess_key.fetch1('KEY'), insertion_number=row.insertion_number)
        if pinsert_key in ephys.ProbeInsertion.proj():
            if not (ephys.ProbeInsertion.InsertionLocation & pinsert_key):
                insertion_locations.append(dict(pinsert_key, skull_reference=row.skull_reference,
                                                ap_location=row.ap_location, ml_location=row.ml_location,
                                                depth=row.depth, theta=row.theta, phi=row.phi, beta=row.beta))
            if not (ephys.ProbeInsertion.RecordableBrainRegion & pinsert_key):
                recordable_brain_regions.append(dict(pinsert_key, brain_area=row.brain_area,
                                                     hemisphere=row.hemisphere))

    log.debug('InsertionLocation: {}'.format(insertion_locations))
    log.debug('RecordableBrainRegion: {}'.format(recordable_brain_regions))

    ephys.ProbeInsertion.InsertionLocation.insert(insertion_locations)
    ephys.ProbeInsertion.RecordableBrainRegion.insert(recordable_brain_regions)

    log.info('load_insertion_location - Number of insertions: {}'.format(len(insertion_locations)))


def load_ccf(*args):
    ccf.CCFBrainRegion.load_regions()
    ccf.CCFAnnotation.load_ccf_annotation()


def populate_ephys(populate_settings={'reserve_jobs': True, 'display_progress': True}):

    log.info('experiment.PhotostimBrainRegion.populate()')
    experiment.PhotostimBrainRegion.populate(**populate_settings)

    log.info('ephys.UnitCoarseBrainLocation.populate()')
    ephys.UnitCoarseBrainLocation.populate(**populate_settings)

    log.info('ephys.UnitStat.populate()')
    ephys.UnitStat.populate(**populate_settings)

    log.info('ephys.UnitCellType.populate()')
    ephys.UnitCellType.populate(**populate_settings)


def populate_psth(populate_settings={'reserve_jobs': True, 'display_progress': True}):

    log.info('psth.UnitPsth.populate()')
    psth.UnitPsth.populate(**populate_settings)

    log.info('psth.PeriodSelectivity.populate()')
    psth.PeriodSelectivity.populate(**populate_settings)

    log.info('psth.UnitSelectivity.populate()')
    psth.UnitSelectivity.populate(**populate_settings)


def generate_report(populate_settings={'reserve_jobs': True, 'display_progress': True}):
    from pipeline import report
    for report_tbl in report.report_tables:
        log.info(f'Populate: {report_tbl.full_table_name}')
        report_tbl.populate(**populate_settings)


def sync_report():
    from pipeline import report
    for report_tbl in report.report_tables:
        log.info(f'Sync: {report_tbl.full_table_name} - From {report.store_location} - To {report.store_stage}')
        report_tbl.fetch()


def nuke_all():
    if 'nuclear_option' not in dj.config:
        raise RuntimeError('nuke_all() function not enabled')

    from pipeline.ingest import behavior as behavior_ingest
    from pipeline.ingest import ephys as ephys_ingest
    from pipeline.ingest import tracking as tracking_ingest
    from pipeline.ingest import histology as histology_ingest

    ingest_modules = [behavior_ingest, ephys_ingest, tracking_ingest,
                      histology_ingest]

    for m in reversed(ingest_modules):
        m.schema.drop()

    # production lab schema is not map project specific, so keep it.
    for m in reversed([m for m in pipeline_modules if m is not lab]):
        m.schema.drop()


def publication_login(*args):
    cfgname = args[0] if len(args) else 'local'

    if 'custom' in dj.config and 'globus.token' in dj.config['custom']:
        del dj.config['custom']['globus.token']

    from pipeline.globus import GlobusStorageManager

    gsm = GlobusStorageManager()

    if cfgname == 'local':
        dj.config.save_local()
    elif cfgname == 'global':
        dj.config.save_global()
    else:
        log.warning('unknown configuration {}. not saving'.format(cfgname))


def publication_publish(*args):
    publication.ArchivedRawEphys.populate()
    publication.ArchivedTrackingVideo.populate()


def publication_discovery(*args):
    publication.ArchivedRawEphys.discover()
    # publication.ArchivedTrackingVideo.populate()


def export_recording(*args):
    if not args:
        print("usage: {} export-recording \"probe key\"\n"
              "  where \"probe key\" specifies a ProbeInsertion")
        return

    ik = eval(args[0])  # "{k: v}" -> {k: v}
    fn = args[1] if len(args) > 1 else None
    export.export_recording(ik, fn)


def shell(*args):
    interact('map shell.\n\nschema modules:\n\n  - {m}\n'
             .format(m='\n  - '.join(
                 '.'.join(m.__name__.split('.')[1:])
                 for m in pipeline_modules)),
             local=globals())


def erd(*args):
    report = dj.create_virtual_module('report', get_schema_name('report'))
    mods = (ephys, lab, experiment, tracking, psth, ccf, histology,
            report, publication)
    for mod in mods:
        modname = str().join(mod.__name__.split('.')[1:])
        fname = os.path.join('images', '{}.png'.format(modname))
        print('saving', fname)
        dj.ERD(mod, context={modname: mod}).save(fname)


def automate_computation():
    from pipeline import report
    populate_settings = {'reserve_jobs': True, 'suppress_errors': True, 'display_progress': True}
    while True:
        log.info('Populate for: Ephys - PSTH - Report')
        populate_ephys(populate_settings)
        populate_psth(populate_settings)
        generate_report(populate_settings)

        log.info('report.delete_outdated_session_plots()')
        try:
            report.delete_outdated_session_plots()
        except OperationalError as e:  # in case of mysql deadlock - code: 1213
            if e.args[0] == 1213:
                pass

        log.info('report.delete_outdated_project_plots()')
        try:
            report.delete_outdated_project_plots()
        except OperationalError as e:  # in case of mysql deadlock - code: 1213
            if e.args[0] == 1213:
                pass

        log.info('Delete empty ingestion tables')
        delete_empty_ingestion_tables()

        # random sleep time between 5 to 10 minutes
        sleep_time = np.random.randint(300, 600)
        log.info('Sleep: {} minutes'.format(sleep_time / 60))
        time.sleep(sleep_time)


def delete_empty_ingestion_tables():
    from pipeline.ingest import ephys as ephys_ingest
    from pipeline.ingest import tracking as tracking_ingest
    from pipeline.ingest import histology as histology_ingest

    with dj.config(safemode=False):
        try:
            (ephys_ingest.EphysIngest & (ephys_ingest.EphysIngest
                                         - ephys.ProbeInsertion).fetch('KEY')).delete()
            (tracking_ingest.TrackingIngest & (tracking_ingest.TrackingIngest
                                               - tracking.Tracking).fetch('KEY')).delete()
            (histology_ingest.HistologyIngest & (histology_ingest.HistologyIngest
                                                 - histology.ElectrodeCCFPosition).fetch('KEY')).delete()
        except OperationalError as e:  # in case of mysql deadlock - code: 1213
            if e.args[0] == 1213:
                pass


def sync_and_external_cleanup():
    if dj.config['custom'].get('allow_external_cleanup', False):
        from pipeline import report

        while True:
            log.info('Sync report')
            sync_report()
            log.info('Report "report_store" external cleanup')
            report.schema.external['report_store'].delete(delete_external_files=True)
            log.info('Delete filepath-exists error jobs')
            # This happens when workers attempt to regenerate the plots when the corresponding external files has not yet been deleted
            (report.schema.jobs & 'error_message LIKE "DataJointError: A different version of%"').delete()
            time.sleep(1800)  # once every 30 minutes
    else:
        print("allow_external_cleanup disabled, set dj.config['custom']['allow_external_cleanup'] = True to enable")


actions = {
<<<<<<< HEAD
    'ingest-behavior': (ingest_behavior, 'ingest behavior data'),
    'ingest-ephys': (ingest_ephys, 'ingest ephys data'),
    'ingest-tracking': (ingest_tracking, 'ingest tracking data'),
    'ingest-histology': (ingest_histology, 'ingest histology data'),
    'ingest-all': (ingest_all, 'run auto ingest job (load all types)'),
    'populate-psth': (populate_psth, 'populate psth schema'),
    'publication-login': (publication_login,
                            'login to globus'),
    'publication-publish': (publication_publish,
                            'run raw data globus publication'),
    'publication-discovery': (publication_discovery,
                              'run globus publication discovery',),
    'export-recording': (export_recording, 'export data to .mat'),
    'generate-report': (generate_report, 'run report generation logic'),
    'sync-report': (sync_report, 'sync report data locally'),
    'shell': (shell, 'interactive shell'),
    'erd': (erd, 'write DataJoint ERDs to files'),
    'load-ccf': (load_ccf, 'load CCF reference atlas'),
    'automate-computation': (automate_computation,
                             'run report worker job'),
    'automate-sync-and-cleanup': (sync_and_external_cleanup,
                                  'run report cleanup job' ),
    'load-insertion-location': (load_insertion_location,
                                'load ProbeInsertions from .xlsx'),
    'load-animal': (load_animal, 'load subject data from .xlsx')
=======
    'ingest-behavior': ingest_behavior,
    'ingest-foraging': ingest_foraging_behavior,
    'ingest-ephys': ingest_ephys,
    'ingest-tracking': ingest_tracking,
    'ingest-histology': ingest_histology,
    'auto-ingest': auto_ingest,
    'populate-psth': populate_psth,
    'publish': publish,
    'export-recording': export_recording,
    'generate-report': generate_report,
    'sync-report': sync_report,
    'shell': shell,
    'erd': erd,
    'ccfload': ccfload,
    'automate-computation': automate_computation,
    'automate-sync-and-cleanup': sync_and_external_cleanup,
    'load-insertion-location': load_insertion_location,
    'load-animal': load_animal
>>>>>>> c8405b2a
}<|MERGE_RESOLUTION|>--- conflicted
+++ resolved
@@ -396,8 +396,8 @@
 
 
 actions = {
-<<<<<<< HEAD
     'ingest-behavior': (ingest_behavior, 'ingest behavior data'),
+    'ingest-foraging': (ingest_behavior, 'ingest foraging behavior data'),
     'ingest-ephys': (ingest_ephys, 'ingest ephys data'),
     'ingest-tracking': (ingest_tracking, 'ingest tracking data'),
     'ingest-histology': (ingest_histology, 'ingest histology data'),
@@ -422,24 +422,4 @@
     'load-insertion-location': (load_insertion_location,
                                 'load ProbeInsertions from .xlsx'),
     'load-animal': (load_animal, 'load subject data from .xlsx')
-=======
-    'ingest-behavior': ingest_behavior,
-    'ingest-foraging': ingest_foraging_behavior,
-    'ingest-ephys': ingest_ephys,
-    'ingest-tracking': ingest_tracking,
-    'ingest-histology': ingest_histology,
-    'auto-ingest': auto_ingest,
-    'populate-psth': populate_psth,
-    'publish': publish,
-    'export-recording': export_recording,
-    'generate-report': generate_report,
-    'sync-report': sync_report,
-    'shell': shell,
-    'erd': erd,
-    'ccfload': ccfload,
-    'automate-computation': automate_computation,
-    'automate-sync-and-cleanup': sync_and_external_cleanup,
-    'load-insertion-location': load_insertion_location,
-    'load-animal': load_animal
->>>>>>> c8405b2a
 }