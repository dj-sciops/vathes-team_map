--- conflicted
+++ resolved
@@ -111,27 +111,17 @@
             # but hitting ccf coordinate issues..:
 
             log.info('inserting channel ccf position')
-<<<<<<< HEAD
             ephys.ElectrodeCCFPosition.insert1(
                 egmap[probe], ignore_extra_fields=True)
-=======
-            histology.ElectrodeCCFPosition.insert1(egmap[probe])
->>>>>>> 2bd0ae64
 
             for r in recs:
                 log.debug('... adding probe/position: {}'.format(r))
                 try:
                     histology.ElectrodeCCFPosition.ElectrodePosition.insert1(
                         r, ignore_extra_fields=True, allow_direct_insert=True)
-<<<<<<< HEAD
                 except Exception as e:  # XXX: no way to be more precise in dj
                     log.warning('... ERROR!'.format(repr(e)))
                     ephys.ElectrodeCCFPosition.ElectrodePositionError.insert1(
-=======
-                except Exception as e:
-                    log.warning('... ERROR!')
-                    histology.ElectrodeCCFPosition.ElectrodePositionError.insert1(
->>>>>>> 2bd0ae64
                         r, ignore_extra_fields=True, allow_direct_insert=True)
 
             log.info('... ok.')
