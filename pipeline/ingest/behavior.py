--- conflicted
+++ resolved
@@ -33,21 +33,21 @@
 skull_ref = 'Bregma'
 photostims = {
     4: {'photo_stim': 4, 'photostim_device': 'OBIS470', 'duration': photostim_duration,
-        'locations': [{'skull_reference': skull_ref, 'brain_area': 'ALM',
-                       'ap_location': 2500, 'ml_location': -1500, 'depth': 0,
-                       'theta': 15, 'phi': 15}]},
-    5: {'photo_stim': 5, 'photostim_device': 'OBIS470', 'duration': photostim_duration,
-        'locations': [{'skull_reference': skull_ref, 'brain_area': 'ALM',
-                       'ap_location': 2500, 'ml_location': 1500, 'depth': 0,
-                       'theta': 15, 'phi': 15}]},
-    6: {'photo_stim': 6, 'photostim_device': 'OBIS470', 'duration': photostim_duration,
-        'locations': [{'skull_reference': skull_ref, 'brain_area': 'ALM',
-                       'ap_location': 2500, 'ml_location': -1500, 'depth': 0,
-                       'theta': 15, 'phi': 15},
-                      {'skull_reference': skull_ref, 'brain_area': 'ALM',
-                       'ap_location': 2500, 'ml_location': 1500, 'depth': 0,
-                       'theta': 15, 'phi': 15}
-                      ]}}
+                  'locations': [{'skull_reference': skull_ref, 'brain_area': 'ALM',
+                                 'ap_location': 2500, 'ml_location': -1500, 'depth': 0,
+                                 'theta': 15, 'phi': 15}]},
+              5: {'photo_stim': 5, 'photostim_device': 'OBIS470', 'duration': photostim_duration,
+                  'locations': [{'skull_reference': skull_ref, 'brain_area': 'ALM',
+                                 'ap_location': 2500, 'ml_location': 1500, 'depth': 0,
+                                 'theta': 15, 'phi': 15}]},
+              6: {'photo_stim': 6, 'photostim_device': 'OBIS470', 'duration': photostim_duration,
+                  'locations': [{'skull_reference': skull_ref, 'brain_area': 'ALM',
+                                 'ap_location': 2500, 'ml_location': -1500, 'depth': 0,
+                                 'theta': 15, 'phi': 15},
+                                {'skull_reference': skull_ref, 'brain_area': 'ALM',
+                                 'ap_location': 2500, 'ml_location': 1500, 'depth': 0,
+                                 'theta': 15, 'phi': 15}
+                                ]}}
 
 
 def get_behavior_paths():
@@ -384,9 +384,9 @@
         -> master
         behavior_file:              varchar(255)          # behavior file name
         """
-
+    
     water_port_name_mapper = {'left': 'L', 'right': 'R', 'middle': 'M'}
-
+    
     @staticmethod
     def get_bpod_projects():
         projectdirs = dj.config.get('custom', {}).get('behavior_bpod', []).get('project_paths')
@@ -396,7 +396,7 @@
             projects.append(BPodProject())
             projects[-1].load(projectdir)
         return projects
-
+    
     @property
     def key_source(self):
         key_source = []
@@ -487,7 +487,7 @@
                             experimentnames_now.append(exp.name)
                             
         bpodsess_order = np.argsort(session_start_times_now)
-
+        
         # --- Handle missing BPod session ---
         if len(bpodsess_order) == 0:
             log.error('BPod session not found!')
@@ -511,27 +511,27 @@
             experiment_name = experimentnames_now[session_idx]
             csvfilename = (pathlib.Path(session.path) / (
                         pathlib.Path(session.path).name + '.csv'))
-
+            
             # ---- Special parsing for csv file ----
             log.info('Load session file(s) ({}/{}): {}'.format(s_idx + 1, len(bpodsess_order),
                                                                csvfilename))
             df_behavior_session = util.load_and_parse_a_csv_file(csvfilename)
-
+            
             # ---- Integrity check of the current bpodsess file ---
             # It must have at least one 'trial start' and 'trial end'
             trial_start_idxs = df_behavior_session[(df_behavior_session['TYPE'] == 'TRIAL') & (
                         df_behavior_session['MSG'] == 'New trial')].index
             if not len(trial_start_idxs):
                 log.info('No "trial start" for {}. Skipping...'.format(csvfilename))
-                continue  # Make sure 'start' exists, otherwise move on to try the next bpodsess file if exists
-
+                continue   # Make sure 'start' exists, otherwise move on to try the next bpodsess file if exists     
+                   
             trial_end_idxs = df_behavior_session[
                 (df_behavior_session['TYPE'] == 'TRANSITION') & (
                             df_behavior_session['MSG'] == 'End')].index
             if not len(trial_end_idxs):
                 log.info('No "trial end" for {}. Skipping...'.format(csvfilename))
-                continue  # Make sure 'end' exists, otherwise move on to try the next bpodsess file if exists
-
+                continue   # Make sure 'end' exists, otherwise move on to try the next bpodsess file if exists     
+            
             # It must be a foraging session
             # extracting task protocol - hard-code implementation
             if 'foraging' in experiment_name.lower() or (
@@ -547,8 +547,8 @@
                     lick_ports = ['left', 'right']
             else:
                 log.info('ERROR: unhandled task name {}. Skipping...'.format(experiment_name))
-                continue  # Make sure this is a foraging bpodsess, otherwise move on to try the next bpodsess file if exists
-
+                continue   # Make sure this is a foraging bpodsess, otherwise move on to try the next bpodsess file if exists 
+                
             # ---- New session - construct a session key (from the first bpodsess that passes the integrity check) ----
             if sess_key is None:
                 session_time = df_behavior_session['PC-TIME'][trial_start_idxs[0]]
@@ -565,7 +565,7 @@
                 else:
                     log.info('ERROR: unhandled setup name {} (from {}). Skipping...'.format(
                         session.setup_name, session.path))
-                    continue  # Another integrity check here
+                    continue   # Another integrity check here
 
                 log.debug('synthesizing session ID')
                 key['session'] = (dj.U().aggr(experiment.Session()
@@ -591,22 +591,11 @@
             # ---- Ingestion of trials ----
 
             # extracting trial data
-<<<<<<< HEAD
             session_start_time = datetime.combine(sess_key['session_date'], sess_key['session_time'])
             trial_start_idxs = df_behavior_session[(df_behavior_session['TYPE'] == 'TRIAL') & (df_behavior_session['MSG'] == 'New trial')].index
             trial_start_idxs -= 2 # To reflect the change that bitcode is moved before the "New trial" line
             trial_start_idxs = pd.Index([0]).append(trial_start_idxs[1:])  # so the random seed will be present
             trial_end_idxs = trial_start_idxs[1:].append(pd.Index([(max(df_behavior_session.index))]))
-=======
-            session_start_time = datetime.combine(sess_key['session_date'],
-                                                  sess_key['session_time'])
-            trial_start_idxs = df_behavior_session[(df_behavior_session['TYPE'] == 'TRIAL') & (
-                        df_behavior_session['MSG'] == 'New trial')].index
-            trial_start_idxs = pd.Index([0]).append(
-                trial_start_idxs[1:])  # so the random seed will be present
-            trial_end_idxs = trial_start_idxs[1:].append(
-                pd.Index([(max(df_behavior_session.index))]))
->>>>>>> f3c22d2d
             # trial_end_idxs = df_behavior_session[(df_behavior_session['TYPE'] == 'END-TRIAL')].index
             prevtrialstarttime = np.nan
             blocknum_local_prev = np.nan
@@ -621,9 +610,9 @@
                 # Trials without GoCue are skipped
                 if not len(
                         df_behavior_trial['PC-TIME'][(df_behavior_trial['MSG'] == 'GoCue') & (
-                                df_behavior_trial['TYPE'] == 'TRANSITION')]):
+                        df_behavior_trial['TYPE'] == 'TRANSITION')]):
                     continue
-
+                
                 # ---- session trial ----
                 trial_num += 1  # increment trial number
                 trial_uid = len(experiment.SessionTrial & {'subject_id': subject_id_now}) + 1
@@ -754,8 +743,8 @@
                     seedidx = (df_behavior_trial['MSG'] == 'Random seed:').idxmax() + 1
                     rows['trial_note'].append({**sess_trial_key,
                                                'trial_note_type': 'random_seed_start',
-<<<<<<< HEAD
-                                               'trial_note': str(df_behavior_trial['MSG'][seedidx])})
+                                               'trial_note': str(
+                                                   df_behavior_trial['MSG'][seedidx])})
                     
                 # add randomID (TrialBitCode)
                 if any(df_behavior_trial['MSG'] == 'TrialBitCode: '):
@@ -763,10 +752,6 @@
                     rows['trial_note'].append({**sess_trial_key,
                                                'trial_note_type': 'bitcode',
                                                'trial_note': str(df_behavior_trial['MSG'][bitcode_ind])})
-=======
-                                               'trial_note': str(
-                                                   df_behavior_trial['MSG'][seedidx])})
->>>>>>> f3c22d2d
 
                 # ---- Behavior Trial ----
                 rows['behavior_trial'].append({**sess_trial_key,
@@ -783,13 +768,13 @@
 
                 if 'var_motor:LickPort_Lateral_pos' in df_behavior_trial.keys():
                     valve_setting['water_port_lateral_pos'] = \
-                        df_behavior_trial['var_motor:LickPort_Lateral_pos'].values[0]
+                    df_behavior_trial['var_motor:LickPort_Lateral_pos'].values[0]
                 if 'var_motor:LickPort_RostroCaudal_pos' in df_behavior_trial.keys():
                     valve_setting['water_port_rostrocaudal_pos'] = \
-                        df_behavior_trial['var_motor:LickPort_RostroCaudal_pos'].values[0]
+                    df_behavior_trial['var_motor:LickPort_RostroCaudal_pos'].values[0]
                 if 'var_motor:LickPort_DorsoVentral_pos' in df_behavior_trial.keys():
                     valve_setting['water_port_dorsoventral_pos'] = \
-                        df_behavior_trial['var_motor:LickPort_DorsoVentral_pos'].values[0]
+                    df_behavior_trial['var_motor:LickPort_DorsoVentral_pos'].values[0]
 
                 rows['valve_setting'].append(valve_setting)
 
@@ -807,8 +792,8 @@
                 GoCueTimes = (time_GoCue - time_TrialStart) / np.timedelta64(1, 's')
                 GoCueTimes[
                     GoCueTimes > 9999] = 9999  # Wordaround for bug #9: BPod protocol was paused and then
-                # resumed after an impossible long period of time (> decimal(8, 4)).
-
+                                                      # resumed after an impossible long period of time (> decimal(8, 4)).
+                
                 rows['trial_event'].extend(
                     [{**sess_trial_key, 'trial_event_id': idx, 'trial_event_type': 'go',
                       'trial_event_time': t, 'duration': 0} for idx, t in
@@ -828,7 +813,7 @@
                                               'action_event_type': '{} lick'.format(ltype),
                                               'action_event_time': ltime} for
                                              idx, (ltype, ltime)
-                                             in enumerate(sorted_licks)])
+                                            in enumerate(sorted_licks)])
 
             # add to the session-concat
             for tbl in tbls_2_insert:
@@ -871,7 +856,7 @@
         for block in concat_rows['sess_block']:
             block_reward_prob.extend(
                 [{**block, 'water_port': water_port, 'reward_probability': reward_p}
-                 for water_port, reward_p in block.pop('reward_probability').items()])
+                                      for water_port, reward_p in block.pop('reward_probability').items()])
         experiment.SessionBlock.WaterPortRewardProbability.insert(block_reward_prob,
                                                                   **insert_settings)
 
@@ -889,7 +874,7 @@
         self.insert1(sess_key, **insert_settings)
         self.BehaviorFile.insert(
             [{**sess_key, 'behavior_file': pathlib.Path(s.path).as_posix()}
-             for s in sessions_now], **insert_settings)
+                                  for s in sessions_now], **insert_settings)
 
 
 # --------------------- HELPER LOADER FUNCTIONS -----------------
