#! /usr/bin/env python

import os
import glob
import logging
import datetime

from itertools import chain
from collections import namedtuple

import scipy.io as spio
import h5py
import numpy as np

import datajoint as dj

import lab
import experiment
import ephys


log = logging.getLogger(__name__)
schema = dj.schema(dj.config['ingest.database'], locals())


@schema
class RigDataPath(dj.Lookup):
    ''' rig storage locations '''
    # todo: cross platform path mapping needed?
    definition = """
    -> lab.Rig
    ---
    rig_data_path:              varchar(1024)           # rig data path
    rig_search_order:           int                     # rig search order
    """

    @property
    def contents(self):
        if 'rig_data_paths' in dj.config:  # for local testing
            return dj.config['rig_data_paths']

<<<<<<< HEAD
        return (('TRig1', r'R:\\Arduino\Bpod_Train1\Bpod Local\Data', 0),
                ('TRig2', r'Q:\\Users\labadmin\Documents\MATLAB\Bpod Local\Data', 1),
                ('TRig3', r'S:\\MATLAB\Bpod Local\Data', 2),
                ('RRig', r'Z:\\MATLAB\Bpod Local\Data', 3),
                ('EPhys1', r'H:\data\MAP', 4),)
=======
        return (('TRig1', r'\MOHARB-NUC1\Document\Arduino\Bpod_Train1\Bpod Local\Data', 0), # Hardcode the rig path
                ('TRig2', r'\MOHARB-WW2\C:\labadmin\Documents\MATLAB\Bpod Local\Data', 1),
                ('TRig3', r'\WANGT-NUC\documents\MATLAB\Bpod Local\Data', 2),
                ('RRig', r'\wangt-ww1\Documents\MATLAB\Bpod Local\Data', 3),
                ('EPhys1', r'H:\\data\MAP', 4),)
>>>>>>> 53ff5bb4


@schema
class SessionDiscovery(dj.Manual):
    '''
    Table to populate sessions available in filesystem for discovery

    Note: session date is duplicated w/r/t actual Session table;
    this is somewhat unavoidable since session requires the
    synthetic session ID and we are not quite ready to generate it;
    put another way, this table helps to map one session ID (h2o+date)
    into the 'official' sequential session ID of the main schema
    '''

    definition = """
    -> lab.AnimalWaterRestriction
    session_date:               date                    # discovered date
    """

    def populate(self):
        '''
<<<<<<< HEAD
        Scan the RigDataPath records, looking for new unknown sesssions.
=======
        Scan the RigDataPath records, looking for new unknown sessions.
>>>>>>> 53ff5bb4

        Local implementation, since we aren't really a computed table.
        '''

        rigs = [r for r in RigDataPath().fetch(as_dict=True)
<<<<<<< HEAD
                if r['rig'].startswith('TRig')]  # todo?: rig 'type'?

        h2os = {k: v for k, v in
                zip(*lab.AnimalWaterRestriction().fetch(
                    'water_restriction', 'animal'))}

        initial = SessionDiscovery().fetch(as_dict=True)
=======
                if r['rig'].startswith('TRig')]  # todo?: rig 'type'? Change between TRig and RRig for now

        h2os = {k: v for k, v in
                zip(*lab.AnimalWaterRestriction().fetch(
                    'water_restriction', 'animal'))} # fetch existing water_restriction

        initial = SessionDiscovery().fetch(as_dict=True) # sessions already discovered
>>>>>>> 53ff5bb4
        log.debug('initial: %s' % initial)
        found = []

        for r in rigs:
            data_path = r['rig_data_path']
            for root, dirs, files in os.walk(data_path):

                log.info('RigDataFile.make(): traversing %s' % root)
                subpaths = list(os.path.join(root, f)
                                .split(data_path)[1].lstrip(os.path.sep)
                                for f in files if f.endswith('.mat')
<<<<<<< HEAD
                                and 'TW_autoTrain' in f)
=======
                                and 'TW_autoTrain' in f) # find files with TW_autoTrain for now
>>>>>>> 53ff5bb4

                for filename in subpaths:
                    log.debug('found file %s' % filename)

                    # split files like 'dl7_TW_autoTrain_20171114_140357.mat'
                    filename = os.path.basename(filename)
                    fsplit = filename.split('.')[0].split('_')
                    h2o, date = (fsplit[0], fsplit[-2:-1][0],)

                    if h2o not in h2os:
                        log.warning('{f} skipped - no animal for {h2o}'.format(
                            f=filename, h2o=h2o))
                        continue
                    else:
                        animal = h2os[h2o]

                    log.debug('animal is {animal}'.format(animal=animal))

                    key = {
                        'animal': animal,
                        'water_restriction': h2o,
                        'session_date': datetime.date(
                            int(date[0:4]), int(date[4:6]), int(date[6:8]))
                    }

                    if key not in found and key not in initial:
                        log.info('found session: %s' % key)
<<<<<<< HEAD
                        found.append(key)
=======
                        found.append(key) # finding new sessions
>>>>>>> 53ff5bb4

        # add the new sessions
        self.insert(found)


@schema
class BehaviorIngest(dj.Imported):
    definition = """
    -> SessionDiscovery
    ---
    -> experiment.Session
    """

    class BehaviorFile(dj.Part):
        # TODO: track files
        ''' files in rig-specific storage '''
        definition = """
        -> BehaviorIngest
        behavior_file:              varchar(255)          # rig file subpath
        """

    def make(self, key):
        log.info('BehaviorIngest.make(): key: {key}'.format(key=key))
        rigpaths = [p for p in RigDataPath().fetch(order_by='rig_data_path')
<<<<<<< HEAD
                    if 'TRig' in p['rig']]
=======
                    if 'RRig' in p['rig']] # change between TRig and RRig
>>>>>>> 53ff5bb4

        animal = key['animal']
        h2o = key['water_restriction']
        date = key['session_date']
        datestr = date.strftime('%Y%m%d')
        log.debug('h2o: {h2o}, date: {d}'.format(h2o=h2o, d=datestr))

        # session record key
        skey = {}
        skey['animal'] = animal
        skey['session_date'] = date
<<<<<<< HEAD
        skey['username'] = 'daveliu'

        # e.g: Data/dl7/TW_autoTrain/dl7_TW_autoTrain_20180104_132813.mat
=======
        skey['username'] = 'daveliu' # username has to be changed

        # e.g: dl7/TW_autoTrain/Session Data/dl7_TW_autoTrain_20180104_132813.mat
>>>>>>> 53ff5bb4
        #         # p.split('/foo/bar')[1]
        for rp in rigpaths:
            root = rp['rig_data_path']
            path = root
<<<<<<< HEAD
            path = os.path.join(path, 'Data')
            path = os.path.join(path, h2o)
            path = os.path.join(path, 'TW_autoTrain')
=======
            path = os.path.join(path, h2o)
            path = os.path.join(path, 'TW_autoTrain')
            path = os.path.join(path, 'Session Data')
>>>>>>> 53ff5bb4
            path = os.path.join(
                path, '{h2o}_TW_autoTrain_{d}*.mat'.format(h2o=h2o, d=datestr))

            log.debug('rigpath {p}'.format(p=path))

            matches = glob.glob(path)
            if len(matches):
                log.debug('found files, this is the rig')
                skey['rig'] = rp['rig']
                break

        if not len(matches):
            log.warning('no file matches found.. check directories')
            return

        #
        # Find files & Check for split files
        # XXX: not checking rig.. 2+ sessions on 2+ rigs possible for date?
        #

        if len(matches) > 1:
            log.warning('split session case detected for {h2o} on {date}'
                        .format(h2o=h2o, date=date))

<<<<<<< HEAD
        # session:date relationship is 1:1; skip if we have a seession
=======
        # session:date relationship is 1:1; skip if we have a session
>>>>>>> 53ff5bb4
        if experiment.Session() & skey:
            log.warning("Warning! session exists for {h2o} on {d}".format(
                h2o=h2o, d=date))
            return

        #
        # Extract trial data from file(s) & prepare trial loop
        #

        trials = zip()

        trial = namedtuple(  # simple structure to track per-trial vars
            'trial', ('ttype', 'settings', 'state_times', 'state_names',
                      'state_data', 'event_data', 'event_times'))

        for f in matches:

            if os.stat(f).st_size/1024 < 500:
                log.info('skipping file {f} - too small'.format(f=f))
                continue

            mat = spio.loadmat(f, squeeze_me=True)
            SessionData = mat['SessionData'].flatten()

            AllTrialTypes = SessionData['TrialTypes'][0]
            AllTrialSettings = SessionData['TrialSettings'][0]

            RawData = SessionData['RawData'][0].flatten()
            AllStateNames = RawData['OriginalStateNamesByNumber'][0]
            AllStateData = RawData['OriginalStateData'][0]
            AllEventData = RawData['OriginalEventData'][0]
            AllStateTimestamps = RawData['OriginalStateTimestamps'][0]
            AllEventTimestamps = RawData['OriginalEventTimestamps'][0]

            # verify trial-related data arrays are all same length
            assert(all((x.shape[0] == AllStateTimestamps.shape[0] for x in
                        (AllTrialTypes, AllTrialSettings, AllStateNames,
                         AllStateData, AllEventData, AllEventTimestamps))))

            z = zip(AllTrialTypes, AllTrialSettings, AllStateTimestamps,
                    AllStateNames, AllStateData, AllEventData,
                    AllEventTimestamps)

            trials = chain(trials, z) # concatenate the files

        trials = list(trials)

        # all files were internally invalid or size < 500k
        if not trials:
            log.warning('skipping date {d}, no valid files'.format(d=date))

        #
        # Trial data seems valid; synthesize session id & add session record
        # XXX: note - later breaks can result in Sessions without valid trials
        #

        log.debug('synthesizing session ID')
        session = (dj.U().aggr(experiment.Session() & {'animal': animal},
                               n='max(session)').fetch1('n') or 0) + 1
        log.info('generated session id: {session}'.format(session=session))
        skey['session'] = session
        key = dict(key, **skey)

        log.debug('BehaviorIngest.make(): adding session record')
        experiment.Session().insert1(skey)

        #
        # Actually load the per-trial data
        #

        i = -1
        for t in trials:

            #
            # Misc
            #

            t = trial(*t)  # convert list of items to a 'trial' structure
            i += 1  # increment trial counter

            log.info('BehaviorIngest.make(): trial {i}'.format(i=i))

            # covert state data names into a lookup dictionary
            #
            # names (seem to be? are?):
            #
            # Trigtrialstart
            # PreSamplePeriod
            # SamplePeriod
            # DelayPeriod
            # EarlyLickDelay
            # EarlyLickSample
            # ResponseCue
            # GiveLeftDrop
            # GiveRightDrop
            # GiveLeftDropShort
            # GiveRightDropShort
            # AnswerPeriod
            # Reward
            # RewardConsumption
            # NoResponse
            # TimeOut
            # StopLicking
            # StopLickingReturn
            # TrialEnd

            states = {k: (v+1) for v, k in enumerate(t.state_names)}
            required_states = ('PreSamplePeriod', 'SamplePeriod',
                               'DelayPeriod', 'ResponseCue', 'TrialEnd')

            missing = list(k for k in required_states if k not in states)

            if len(missing):
                log.info('skipping trial {i}; missing {m}'
                         .format(i=i, m=missing))
                continue

            gui = t.settings['GUI'].flatten()

            # ProtocolType - only ingest protocol >= 3
            #
            # 1 Water-Valve-Calibration 2 Licking 3 Autoassist
            # 4 No autoassist 5 DelayEnforce 6 SampleEnforce 7 Fixed
            #

            if 'ProtocolType' not in gui.dtype.names:
                log.info('skipping trial {i}; protocol undefined'
                         .format(i=i))
                continue

            protocol_type = gui['ProtocolType'][0]
            if gui['ProtocolType'][0] < 3:
                log.info('skipping trial {i}; protocol {n} < 3'
                         .format(i=i, n=gui['ProtocolType'][0]))
                continue

            #
            # Top-level 'Trial' record
            #

            tkey = dict(skey)
            startindex = np.where(t.state_data == states['PreSamplePeriod'])[0]

            # should be only end of 1st StopLicking;
            # rest of data is irrelevant w/r/t separately ingested ephys
            endindex = np.where(t.state_data == states['StopLicking'])[0]

            log.debug('states\n' + str(states))
            log.debug('state_data\n' + str(t.state_data))
            log.debug('startindex\n' + str(startindex))
            log.debug('endendex\n' + str(endindex))

            tkey['trial'] = i
            tkey['start_time'] = t.state_times[startindex][0]
            tkey['end_time'] = t.state_times[endindex][0]

            log.debug('BehaviorIngest.make(): Trial().insert1')
            log.debug('tkey' + str(tkey))
            experiment.Session.Trial().insert1(tkey, ignore_extra_fields=True)

            #
            # Specific BehaviorTrial information for this trial
            #

            bkey = dict(tkey)
            bkey['task'] = 'audio delay'

            # determine trial instruction
            trial_instruction = 'left'

            if gui['Reversal'][0] == 1:
                if t.ttype == 1:
                    trial_instruction = 'left'
                elif t.ttype == 0:
                    trial_instruction = 'right'
            elif gui['Reversal'][0] == 2:
                if t.ttype == 1:
                    trial_instruction = 'right'
                elif t.ttype == 0:
                    trial_instruction = 'left'

            bkey['trial_instruction'] = trial_instruction

            # determine early lick
            early_lick = 'no early'

            if (protocol_type >= 5
                and 'EarlyLickDelay' in states
                    and np.any(t.state_data == states['EarlyLickDelay'])):
                    early_lick = 'early'
            if (protocol_type > 5
                and ('EarlyLickSample' in states
                     and np.any(t.state_data == states['EarlyLickSample']))):
                    early_lick = 'early'

            bkey['early_lick'] = early_lick

            # determine outcome
            outcome = 'ignore'

            if ('Reward' in states
                    and np.any(t.state_data == states['Reward'])):
                outcome = 'hit'
            elif ('TimeOut' in states
                    and np.any(t.state_data == states['TimeOut'])):
                outcome = 'miss'
            elif ('NoResponse' in states
                    and np.any(t.state_data == states['NoResponse'])):
                outcome = 'ignore'

            bkey['outcome'] = outcome

            # add behavior record
            log.debug('BehaviorIngest.make(): BehaviorTrial()')
            experiment.BehaviorTrial().insert1(bkey, ignore_extra_fields=True)

            #
            # Add 'protocol' note
            #

            nkey = dict(tkey)
            nkey['trial_note_type'] = 'protocol #'
            nkey['trial_note'] = str(protocol_type)

            log.debug('BehaviorIngest.make(): TrialNote().insert1')
            experiment.TrialNote().insert1(nkey, ignore_extra_fields=True)

            #
            # Add 'autolearn' note
            #

            nkey = dict(tkey)
            nkey['trial_note_type'] = 'autolearn'
            nkey['trial_note'] = str(gui['Autolearn'][0])

            experiment.TrialNote().insert1(nkey, ignore_extra_fields=True)

            #
            # Add presample event
            #

            ekey = dict(tkey)
            sampleindex = np.where(t.state_data == states['SamplePeriod'])[0]

            ekey['trial_event_type'] = 'presample'
            ekey['trial_event_time'] = t.state_times[startindex][0]
            ekey['duration'] = (t.state_times[sampleindex[0]]
                                - t.state_times[startindex])[0]

            log.debug('BehaviorIngest.make(): presample')
            experiment.TrialEvent().insert1(ekey, ignore_extra_fields=True)

            #
            # Add 'go' event
            #

            ekey = dict(tkey)
            responseindex = np.where(t.state_data == states['ResponseCue'])[0]

            ekey['trial_event_type'] = 'go'
            ekey['trial_event_time'] = t.state_times[responseindex][0]
            ekey['duration'] = gui['AnswerPeriod'][0]

            log.debug('BehaviorIngest.make(): go')
            experiment.TrialEvent().insert1(ekey, ignore_extra_fields=True)

            #
            # Add other 'sample' events
            #

            log.debug('BehaviorIngest.make(): sample events')
            for s in sampleindex:  # in protocol > 6 ~-> n>1
                # todo: batch events
                ekey = dict(tkey)
                ekey['trial_event_type'] = 'sample'
                ekey['trial_event_time'] = t.state_times[s]
                ekey['duration'] = gui['SamplePeriod'][0]
                experiment.TrialEvent().insert1(ekey, ignore_extra_fields=True)

            #
            # Add 'delay' events
            #

            delayindex = np.where(t.state_data == states['DelayPeriod'])[0]

            log.debug('BehaviorIngest.make(): delay events')
            for d in delayindex:  # protocol > 6 ~-> n>1
                # todo: batch events
                ekey = dict(tkey)
                ekey['trial_event_type'] = 'delay'
                ekey['trial_event_time'] = t.state_times[d]
                ekey['duration'] = gui['DelayPeriod'][0]
                experiment.TrialEvent().insert1(ekey, ignore_extra_fields=True)

            #
            # Add lick events
            #

            lickleft = np.where(t.event_data == 69)[0]
            log.debug('... lickleft: {r}'.format(r=str(lickleft)))
            if len(lickleft):
                leftlicks = list(
                    (dict(**tkey,
                          action_event_type='left lick',
                          action_event_time=t.event_times[l])
                     for l in lickleft))

                experiment.ActionEvent().insert(
                    leftlicks, ignore_extra_fields=True)

            lickright = np.where(t.event_data == 70)[0]
            log.debug('... lickright: {r}'.format(r=str(lickright)))
            if len(lickright):
                rightlicks = list(
                    (dict(**tkey,
                          action_event_type='right lick',
                          action_event_time=t.event_times[r])
                     for r in lickright))

                experiment.ActionEvent().insert(
                    rightlicks, ignore_extra_fields=True)

            # end of trial loop.
        log.debug('BehaviorIngest.make(): saving ingest {d}'.format(d=key))

        self.insert1(key, ignore_extra_fields=True)

        BehaviorIngest.BehaviorFile().insert(
            (dict(key, behavior_file=f.split(root)[1]) for f in matches),
            ignore_extra_fields=True)


@schema
class EphysIngest(dj.Imported):
<<<<<<< HEAD
    # subpaths like: \Spike\2017-10-21\tw5_imec3_opt3_jrc.mat
=======
    # subpaths like: \Spike\2017-10-21\tw5ap_imec3_opt3_jrc.mat
>>>>>>> 53ff5bb4

    definition = """
    -> SessionDiscovery
    """

    class EphysFile(dj.Part):
        # TODO: track files
        ''' files in rig-specific storage '''
        definition = """
        -> EphysIngest
        ephys_file:              varchar(255)          # rig file subpath
        """

    def make(self, key):
        log.info('EphysIngest().make(): key: {k}'.format(k=key))

        #
        # Find Ephys Recording
        #

        rigpath = (RigDataPath() & {'rig': 'EPhys1'}).fetch1('rig_data_path')
        date = key['session_date'].strftime('%Y-%m-%d')
<<<<<<< HEAD
        file = '{h2o}_imec3_opt3_jrc.mat'.format(h2o=key['water_restriction'])
=======
        file = '{h2o}ap_imec3_opt3_jrc.mat'.format(h2o=key['water_restriction'])
>>>>>>> 53ff5bb4
        subpath = os.path.join('Spike', date, file)
        fullpath = os.path.join(rigpath, subpath)

        if not os.path.exists(fullpath):
            log.info('EphysIngest().make(): skipping - no file in %s'
                     % fullpath)
            return

        log.info('EphysIngest().make(): found ephys recording in %s'
                 % fullpath)

        #
        # Find corresponding BehaviorIngest
        #
        # ... we are keying times, sessions, etc from behavior ingest;
        # so lookup behavior ingest for session id, quit with warning otherwise

        try:
            behavior = (BehaviorIngest() & key).fetch1()
        except dj.DataJointError:
            log.warning('EphysIngest().make(): skip - behavior ingest error')
            return

        log.info('behavior for ephys: {b}'.format(b=behavior))

        #
        # Prepare ElectrodeGroup configuration
        #
        # HACK / TODO: assuming single specific ElectrodeGroup for all tests;
        # better would be to have this encoded in filename or similar.

        ekey = {
            'animal': behavior['animal'],
            'session': behavior['session'],
            'electrode_group': 1,
        }

        ephys.ElectrodeGroup().insert1(dict(ekey, probe_part_no=15131808323))
        ephys.ElectrodeGroup().make(ekey)  # note: no locks; is dj.Manual
        ephys.Ephys().insert1(ekey, ignore_extra_fields=True) # insert Ephys first

        f = h5py.File(fullpath,'r')
        ind = np.argsort(f['S_clu']['viClu'][0]) # index sorted by cluster
        cluster_ids = f['S_clu']['viClu'][0][ind] # cluster (unit) number
        spike_times = f['viTime_spk'][0][ind] # spike times
        viSite_spk = f['viSite_spk'][0][ind] # electrode site for the spike
        viT_offset_file = f['viT_offset_file'][:] # start of each trial, subtract this number for each trial
        sRateHz = f['P']['sRateHz'][0] # sampling rate
        spike_trials = np.ones(len(spike_times)) * (len(viT_offset_file) - 1) # every spike is in the last trial
        spike_times2 = np.copy(spike_times)
        for i in range(len(viT_offset_file) - 1, 0, -1): #find the trials each unit has a spike in
            spike_trials[spike_times < viT_offset_file[i]] = i-1 # Get the trial number of each spike
            spike_times2[(spike_times >= viT_offset_file[i-1]) & (spike_times < viT_offset_file[i])] = spike_times[(spike_times >= viT_offset_file[i-1]) & (spike_times < viT_offset_file[i])] - viT_offset_file[i - 1] # subtract the viT_offset_file from each trial
        spike_times2[np.where(spike_times2 >= viT_offset_file[-1])] = spike_times[np.where(spike_times2 >= viT_offset_file[-1])] - viT_offset_file[-1] # subtract the viT_offset_file from each trial
        spike_times2 = spike_times2 / sRateHz # divide the sampling rate, sRateHz
        clu_ids_diff = np.diff(cluster_ids) # where the units seperate
        clu_ids_diff = np.where(clu_ids_diff != 0)[0] + 1 # seperate the spike_times
        units = np.split(spike_times, clu_ids_diff) / sRateHz # sub arrays of spike_times
        trialunits = np.split(spike_trials, clu_ids_diff) # sub arrays of spike_trials
        unit_ids = np.arange(len(clu_ids_diff) + 1) # unit number
        trialunits1 = [] # array of unit number
        trialunits2 = [] # array of trial number
        for i in range(0,len(trialunits)):
            trialunits2 = np.append(trialunits2, np.unique(trialunits[i]))
            trialunits1 = np.append(trialunits1, np.zeros(len(np.unique(trialunits[i])))+i)
        ephys.Ephys.Unit().insert(list(dict(ekey, unit = x, spike_times = units[x]) for x in unit_ids)) # batch insert the units
<<<<<<< HEAD
        #experiment.Session.Trial() #TODO: fetch the trial from experiment.Session.Trial and realign
=======
        #experiment.Session.Trial() #TODO: fetch the trial from experiment.Session.Trial and realign?
>>>>>>> 53ff5bb4
        ephys.Ephys.TrialUnit().insert(list(dict(ekey, unit = trialunits1[x], trial = trialunits2[x]) for x in range(0, len(trialunits2)))) # batch insert the TrialUnit (key, unit, trial)
        ephys.Ephys.Spike().insert(list(dict(ekey, unit = cluster_ids[x], spike_time = spike_times2[x], electrode = viSite_spk[x], trial = spike_trials[x]) for x in range(0, len(spike_times2))), skip_duplicates=True) # batch insert the Spikes (key, unit, spike_time, electrode, trial)

        self.insert1(key)
        EphysIngest.EphysFile().insert1(dict(key, ephys_file=subpath))<|MERGE_RESOLUTION|>--- conflicted
+++ resolved
@@ -39,19 +39,11 @@
         if 'rig_data_paths' in dj.config:  # for local testing
             return dj.config['rig_data_paths']
 
-<<<<<<< HEAD
-        return (('TRig1', r'R:\\Arduino\Bpod_Train1\Bpod Local\Data', 0),
-                ('TRig2', r'Q:\\Users\labadmin\Documents\MATLAB\Bpod Local\Data', 1),
-                ('TRig3', r'S:\\MATLAB\Bpod Local\Data', 2),
-                ('RRig', r'Z:\\MATLAB\Bpod Local\Data', 3),
-                ('EPhys1', r'H:\data\MAP', 4),)
-=======
         return (('TRig1', r'\MOHARB-NUC1\Document\Arduino\Bpod_Train1\Bpod Local\Data', 0), # Hardcode the rig path
                 ('TRig2', r'\MOHARB-WW2\C:\labadmin\Documents\MATLAB\Bpod Local\Data', 1),
                 ('TRig3', r'\WANGT-NUC\documents\MATLAB\Bpod Local\Data', 2),
                 ('RRig', r'\wangt-ww1\Documents\MATLAB\Bpod Local\Data', 3),
                 ('EPhys1', r'H:\\data\MAP', 4),)
->>>>>>> 53ff5bb4
 
 
 @schema
@@ -73,25 +65,12 @@
 
     def populate(self):
         '''
-<<<<<<< HEAD
-        Scan the RigDataPath records, looking for new unknown sesssions.
-=======
         Scan the RigDataPath records, looking for new unknown sessions.
->>>>>>> 53ff5bb4
 
         Local implementation, since we aren't really a computed table.
         '''
 
         rigs = [r for r in RigDataPath().fetch(as_dict=True)
-<<<<<<< HEAD
-                if r['rig'].startswith('TRig')]  # todo?: rig 'type'?
-
-        h2os = {k: v for k, v in
-                zip(*lab.AnimalWaterRestriction().fetch(
-                    'water_restriction', 'animal'))}
-
-        initial = SessionDiscovery().fetch(as_dict=True)
-=======
                 if r['rig'].startswith('TRig')]  # todo?: rig 'type'? Change between TRig and RRig for now
 
         h2os = {k: v for k, v in
@@ -99,7 +78,6 @@
                     'water_restriction', 'animal'))} # fetch existing water_restriction
 
         initial = SessionDiscovery().fetch(as_dict=True) # sessions already discovered
->>>>>>> 53ff5bb4
         log.debug('initial: %s' % initial)
         found = []
 
@@ -111,11 +89,7 @@
                 subpaths = list(os.path.join(root, f)
                                 .split(data_path)[1].lstrip(os.path.sep)
                                 for f in files if f.endswith('.mat')
-<<<<<<< HEAD
-                                and 'TW_autoTrain' in f)
-=======
                                 and 'TW_autoTrain' in f) # find files with TW_autoTrain for now
->>>>>>> 53ff5bb4
 
                 for filename in subpaths:
                     log.debug('found file %s' % filename)
@@ -143,11 +117,7 @@
 
                     if key not in found and key not in initial:
                         log.info('found session: %s' % key)
-<<<<<<< HEAD
-                        found.append(key)
-=======
                         found.append(key) # finding new sessions
->>>>>>> 53ff5bb4
 
         # add the new sessions
         self.insert(found)
@@ -172,11 +142,7 @@
     def make(self, key):
         log.info('BehaviorIngest.make(): key: {key}'.format(key=key))
         rigpaths = [p for p in RigDataPath().fetch(order_by='rig_data_path')
-<<<<<<< HEAD
-                    if 'TRig' in p['rig']]
-=======
                     if 'RRig' in p['rig']] # change between TRig and RRig
->>>>>>> 53ff5bb4
 
         animal = key['animal']
         h2o = key['water_restriction']
@@ -188,28 +154,16 @@
         skey = {}
         skey['animal'] = animal
         skey['session_date'] = date
-<<<<<<< HEAD
-        skey['username'] = 'daveliu'
-
-        # e.g: Data/dl7/TW_autoTrain/dl7_TW_autoTrain_20180104_132813.mat
-=======
         skey['username'] = 'daveliu' # username has to be changed
 
         # e.g: dl7/TW_autoTrain/Session Data/dl7_TW_autoTrain_20180104_132813.mat
->>>>>>> 53ff5bb4
         #         # p.split('/foo/bar')[1]
         for rp in rigpaths:
             root = rp['rig_data_path']
             path = root
-<<<<<<< HEAD
-            path = os.path.join(path, 'Data')
-            path = os.path.join(path, h2o)
-            path = os.path.join(path, 'TW_autoTrain')
-=======
             path = os.path.join(path, h2o)
             path = os.path.join(path, 'TW_autoTrain')
             path = os.path.join(path, 'Session Data')
->>>>>>> 53ff5bb4
             path = os.path.join(
                 path, '{h2o}_TW_autoTrain_{d}*.mat'.format(h2o=h2o, d=datestr))
 
@@ -234,11 +188,7 @@
             log.warning('split session case detected for {h2o} on {date}'
                         .format(h2o=h2o, date=date))
 
-<<<<<<< HEAD
-        # session:date relationship is 1:1; skip if we have a seession
-=======
         # session:date relationship is 1:1; skip if we have a session
->>>>>>> 53ff5bb4
         if experiment.Session() & skey:
             log.warning("Warning! session exists for {h2o} on {d}".format(
                 h2o=h2o, d=date))
@@ -573,11 +523,7 @@
 
 @schema
 class EphysIngest(dj.Imported):
-<<<<<<< HEAD
-    # subpaths like: \Spike\2017-10-21\tw5_imec3_opt3_jrc.mat
-=======
     # subpaths like: \Spike\2017-10-21\tw5ap_imec3_opt3_jrc.mat
->>>>>>> 53ff5bb4
 
     definition = """
     -> SessionDiscovery
@@ -600,11 +546,7 @@
 
         rigpath = (RigDataPath() & {'rig': 'EPhys1'}).fetch1('rig_data_path')
         date = key['session_date'].strftime('%Y-%m-%d')
-<<<<<<< HEAD
-        file = '{h2o}_imec3_opt3_jrc.mat'.format(h2o=key['water_restriction'])
-=======
         file = '{h2o}ap_imec3_opt3_jrc.mat'.format(h2o=key['water_restriction'])
->>>>>>> 53ff5bb4
         subpath = os.path.join('Spike', date, file)
         fullpath = os.path.join(rigpath, subpath)
 
@@ -671,11 +613,7 @@
             trialunits2 = np.append(trialunits2, np.unique(trialunits[i]))
             trialunits1 = np.append(trialunits1, np.zeros(len(np.unique(trialunits[i])))+i)
         ephys.Ephys.Unit().insert(list(dict(ekey, unit = x, spike_times = units[x]) for x in unit_ids)) # batch insert the units
-<<<<<<< HEAD
-        #experiment.Session.Trial() #TODO: fetch the trial from experiment.Session.Trial and realign
-=======
         #experiment.Session.Trial() #TODO: fetch the trial from experiment.Session.Trial and realign?
->>>>>>> 53ff5bb4
         ephys.Ephys.TrialUnit().insert(list(dict(ekey, unit = trialunits1[x], trial = trialunits2[x]) for x in range(0, len(trialunits2)))) # batch insert the TrialUnit (key, unit, trial)
         ephys.Ephys.Spike().insert(list(dict(ekey, unit = cluster_ids[x], spike_time = spike_times2[x], electrode = viSite_spk[x], trial = spike_trials[x]) for x in range(0, len(spike_times2))), skip_duplicates=True) # batch insert the Spikes (key, unit, spike_time, electrode, trial)
 
